--- conflicted
+++ resolved
@@ -23,10 +23,7 @@
 The notebooks folder contains example Jupyter notebooks for producing plots after running the above pipelines. The hilc_and_template_fitting contains Mathematica notebooks for analytic demonstrations of equality of the HILC and template-fitting methods, as well as python scripts for numerical demonstrations of equality between the methods when using data-split cross-spectra.
 
 ## Recommendations
-<<<<<<< HEAD
 There is a large amount of I/O from running this program. It is highly recommended to run on an HPC cluster and to set the output_dir parameter in the yaml files to be an empty subdirectory in a SCRATCH space. It is also recommended (though not required) to comment out calls to healpy mollview in pyilc/pyilc/wavelets.py.
-=======
-There is a large amount of I/O from running this program. It is highly recommended to run on an HPC cluster and to set the output_dir parameter in the yaml files to be an empty subdirectory in a SCRATCH space.
 
 ## Dependencies
 python >= 3.6   
@@ -36,4 +33,3 @@
 
 ## Acknowledgments
 Portions of this code are adapted from PolyBin (https://github.com/oliverphilcox/PolyBin) and reMASTERed (https://github.com/kmsurrao/reMASTERed).
->>>>>>> ef3d8b31
